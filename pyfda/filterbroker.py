--- conflicted
+++ resolved
@@ -35,19 +35,6 @@
 # to be displayed e.g. in the comboboxes and the fully qualified name of the module
 # containing the class
 fil_classes = {# IIR:
-<<<<<<< HEAD
-    'Butter':{'name':'Butterworth', 'mod':'pyfda.filter_design.butter'},
-    'Cheby1':{'name':'Chebychev 1', 'mod':'pyfda.filter_design.cheby1'},
-    'Cheby2':{'name':'Chebychev 2', 'mod':'pyfda.filter_design.cheby2'},
-    'Bessel':{'name':'Bessel',      'mod':'pyfda.filter_design.bessel'},
-    'Ellip' :{'name':'Elliptic',    'mod':'pyfda.filter_design.ellip'},
-
-    # FIR:
-    'Equiripple':{'name':'Equiripple',     'mod':'pyfda.filter_design.equiripple'},
-    'MA'        :{'name':'Moving Average', 'mod':'pyfda.filter_design.ma'},
-    'Firwin'    :{'name':'Windowed FIR',   'mod':'pyfda.filter_design.firwin'}
-    }
-=======
             'Butter':{'name':'Butterworth', 'mod':'pyfda.filter_design.butter'},
             'Cheby1':{'name':'Chebychev 1', 'mod':'pyfda.filter_design.cheby1'},
             'Cheby2':{'name':'Chebychev 2', 'mod':'pyfda.filter_design.cheby2'},
@@ -60,7 +47,6 @@
             'MA'      :{'name':'Moving Average','mod':'pyfda.filter_design.ma'},
             'Firwin'    :{'name':'Windowed FIR','mod':'pyfda.filter_design.firwin'}
             }
->>>>>>> 2b4c737a
 
 # Dictionary describing the available combinations of response types (rt),
 # filter types (ft), design methods (dm) and filter order (fo).
@@ -69,13 +55,13 @@
     'LP':{
         'FIR':{
             'Equiripple':{
-                'man':{'fo':     ('a', 'N'),
-                       'fspecs': ('a', 'F_C'),
-                       'wspecs': ('a', 'W_PB', 'W_SB'),
-                       'tspecs': ('u', {'frq':('u', 'F_PB', 'F_SB'),
-                                        'amp':('u', 'A_PB', 'A_SB')}),
-                       'msg':    ('a',
-        "Enter desired filter order <b><i>N</i></b>, corner "
+                 'man':{'fo':     ('a','N'),
+                        'fspecs': ('a','F_C'),
+                        'wspecs': ('a','W_PB','W_SB'),
+                        'tspecs': ('u', {'frq':('u','F_PB','F_SB'), 
+                                         'amp':('u','A_PB','A_SB')}),
+                        'msg':    ('a',
+                                     "Enter desired filter order <b><i>N</i></b>, corner "
         "frequencies of pass and stop band(s), <b><i>F<sub>PB</sub></i></b>"
         "&nbsp; and <b><i>F<sub>SB</sub></i></b>, and a weight "
         "value <b><i>W</i></b>&nbsp; for each band."
@@ -92,89 +78,89 @@
             "&nbsp;and the corresponding corner frequencies of pass and "
             "stop band(s), <b><i>F<sub>PB</sub></i></b>&nbsp; and "
             "<b><i>F<sub>SB</sub></i></b> ."
-                                 )
-                      },
+                                    )
+                       },
                 }
             },
         'IIR':{
-            'Cheby1':{
-                'man':{'fo':     ('a', 'N'),
-                       'fspecs': ('a', 'F_C'),
-                       'tspecs': ('u', {'frq':('u', 'F_PB', 'F_SB'),
-                                        'amp':('u', 'A_PB', 'A_SB')})
-                      },
-                'min':{'fo':     ('d', 'N'),
-                       'fspecs': ('d', 'F_C'),
-                       'tspecs': ('a', {'frq':('a', 'F_PB', 'F_SB'),
-                                        'amp':('a', 'A_PB', 'A_SB')})
-                      }
-                 }
-            }
+             'Cheby1':{
+                 'man':{'fo':     ('a','N'),
+                        'fspecs': ('a','F_C'),
+                        'tspecs': ('u', {'frq':('u','F_PB','F_SB'), 
+                                         'amp':('u','A_PB','A_SB')})
+                        },
+                 'min':{'fo':     ('d','N'),
+                        'fspecs': ('d','F_C'),
+                        'tspecs': ('a', {'frq':('a','F_PB','F_SB'), 
+                                         'amp':('a','A_PB','A_SB')})
+                        }
+                }
+            }  
         },
     'HP':{
         'FIR':{
             'Equiripple':{
-                'man':{'fo':     ('a', 'N'),
-                       'fspecs': ('a', 'F_C'),
-                       'wspecs': ('a', 'W_SB', 'W_PB'),
-                       'tspecs': ('u', {'frq':('u', 'F_SB', 'F_PB'),
-                                        'amp':('u', 'A_SB', 'A_PB')})
-                      },
-                'min':{'fo':     ('d', 'N'),
-                       'wspecs': ('d', 'W_SB', 'W_PB'),
-                       'fspecs': ('d', 'F_C'),
-                       'tspecs': ('a', {'frq':('a', 'F_SB', 'F_PB'),
-                                        'amp':('a', 'A_SB', 'A_PB')})
-                      }
-                  }
+                 'man':{'fo':     ('a','N'),
+                        'fspecs': ('a','F_C'),
+                        'wspecs': ('a','W_SB','W_PB'),
+                        'tspecs': ('u', {'frq':('u','F_SB','F_PB'), 
+                                         'amp':('u','A_SB','A_PB')})
+                            },
+                 'min':{'fo':     ('d','N'),
+                        'wspecs': ('d','W_SB','W_PB'),
+                        'fspecs': ('d','F_C'),
+                        'tspecs': ('a', {'frq':('a','F_SB','F_PB'), 
+                                         'amp':('a','A_SB','A_PB')})
+                        }
+                    }
               },
         'IIR':{
             'Cheby1':{
-                'man':{'fo':     ('a', 'N'),
-                       'fspecs': ('a', 'F_C'),
-                       'tspecs': ('u', {'frq':('u', 'F_SB', 'F_PB'),
-                                        'amp':('u', 'A_SB', 'A_PB')})
-                      },
-                'min':{'fo':     ('d', 'N'),
-                       'fspecs': ('d', 'F_C'),
-                       'tspecs': ('a', {'frq':('a', 'F_SB', 'F_PB'),
-                                        'amp':('a', 'A_SB', 'A_PB')})
-                      }
-                    }
+                 'man':{'fo':     ('a','N'),
+                        'fspecs': ('a','F_C'),
+                        'tspecs': ('u', {'frq':('u','F_SB','F_PB'), 
+                                         'amp':('u','A_SB','A_PB')})
+                        },
+                 'min':{'fo':     ('d','N'),
+                        'fspecs': ('d','F_C'),
+                        'tspecs': ('a', {'frq':('a','F_SB','F_PB'), 
+                                         'amp':('a','A_SB','A_PB')})
+                        }
+                    }  
                 }
         },
     'BP':{
         'FIR':{
             'Equiripple':{
-                'man':{'fo':     ('a', 'N'),
-                       'wspecs': ('a', 'W_SB', 'W_PB', 'W_SB2'),
-                       'fspecs': ('a', 'F_C', 'F_C2'),
-                       'tspecs': ('u', {'frq':('u', 'F_SB', 'F_PB', 'F_PB2', 'F_SB2'),
-                                        'amp':('u', 'A_SB', 'A_PB', 'A_SB2')})
-                      },
-                'min':{'fo':     ('d', 'N'),
-                       'fspecs': ('d', 'F_C', 'F_C2'),
-                       'wspecs': ('d', 'W_SB', 'W_PB', 'W_SB2'),
-                       'tspecs': ('a', {'frq':('a', 'F_SB', 'F_PB', 'F_PB2', 'F_SB2'),
-                                        'amp':('a', 'A_SB', 'A_PB', 'A_SB2')})
-                      }
+                 'man':{'fo':     ('a','N'),
+                        'wspecs': ('a','W_SB','W_PB','W_SB2'),
+                        'fspecs': ('a','F_C','F_C2'),
+                        'tspecs': ('u', {'frq':('u','F_SB','F_PB','F_PB2','F_SB2'), 
+                                         'amp':('u','A_SB','A_PB','A_SB2')})
+                            },
+                 'min':{'fo':     ('d','N'),
+                        'fspecs': ('d','F_C','F_C2'),
+                        'wspecs': ('d','W_SB','W_PB','W_SB2'),
+                        'tspecs': ('a', {'frq':('a','F_SB','F_PB','F_PB2','F_SB2'), 
+                                         'amp':('a','A_SB','A_PB','A_SB2')})
+                        }
                     }
                 }
           },
     'BS':{
         'FIR':{
             'Equiripple':{
-                'man':{'fo':     ('a', 'N'),
-                       'wspecs': ('a', 'W_PB', 'W_SB', 'W_PB2'),
-                       'fspecs': ('a', 'F_C', 'F_C2'),
-                       'tspecs': ('u', {'frq':('u', 'F_PB', 'F_SB', 'F_SB2', 'F_PB2'),
-                                        'amp':('u', 'A_PB', 'A_SB', 'A_PB2')})
-                      },
-                'min':{'fo':     ('d', 'N'),
-                       'wspecs': ('d', 'W_PB', 'W_SB', 'W_PB2'),
-                       'fspecs': ('d', 'F_C', 'F_C2'),
-                       'tspecs': ('a', {'frq':('a', 'F_PB', 'F_SB', 'F_SB2', 'F_PB2'),
-                                        'amp':('a', 'A_PB', 'A_SB', 'A_PB2')})
+                'man':{ 'fo':     ('a','N'),
+                        'wspecs': ('a','W_PB','W_SB','W_PB2'),
+                        'fspecs': ('a','F_C','F_C2'),
+                        'tspecs': ('u', {'frq':('u','F_PB','F_SB','F_SB2','F_PB2'), 
+                                         'amp':('u','A_PB','A_SB','A_PB2')})
+                    },
+                'min':{ 'fo':     ('d','N'),
+                        'wspecs': ('d','W_PB','W_SB','W_PB2'),
+                        'fspecs': ('d','F_C','F_C2'),
+                        'tspecs': ('a', {'frq':('a','F_PB','F_SB','F_SB2','F_PB2'), 
+                                         'amp':('a','A_PB','A_SB','A_PB2')})
                       }
                 }
              }
@@ -202,10 +188,10 @@
             'q_coeff':{'WI':0, 'WF': 15,
                        'quant': 'round', 'ovfl': 'sat', 'frmt':'float', 'scale': 1},
             'sos': [],
-            'creator':('ba', 'filterbroker'), #(format ['ba', 'zpk', 'sos'], routine)
+            'creator':('ba','filterbroker'), #(format ['ba', 'zpk', 'sos'], routine)
             'amp_specs_unit':'dB',
             'freqSpecsRangeType':'Half',
-            'freqSpecsRange': [0, 0.5],
+            'freqSpecsRange': [0,0.5],
             'freq_specs_sort' : True,
             'freq_specs_unit' : 'f_S',
             'plt_fLabel':r'$f$ in Hz $\rightarrow$',
@@ -216,7 +202,7 @@
             'plt_phiLabel': r'$\angle H(\mathrm{e}^{\mathrm{j} \Omega})$  in rad ' + r'$\rightarrow $',
             'time_designed' : -1,
             'wdg_dyn':{'win':'hann'}
-           }
+            }
 
 
 fil = [None] * 10 # create empty list with length 10 for multiple filter designs
