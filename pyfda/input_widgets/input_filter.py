# -*- coding: utf-8 -*-
"""
input_filter.py
---------------
Subwidget for selecting the filter, consisting of combo boxes for:
- Response Type (LP, HP, Hilbert, ...)
- Filter Type (IIR, FIR, CIC ...)
- Design Method (Butterworth, ...)

@author: Julia Beike, Christian Münker, Michael Winkler
Datum: 4.12.2014
"""
from __future__ import print_function, division, unicode_literals, absolute_import
import sys, os
from PyQt4 import QtGui
from PyQt4.QtCore import pyqtSignal

# import pyfda.filterbroker from one level above if this file is run as __main__
# for test purposes
if __name__ == "__main__":
    __cwd__ = os.path.dirname(os.path.abspath(__file__))
    sys.path.append(os.path.dirname(__cwd__))

import pyfda.filterbroker as fb
from pyfda.filter_tree_builder import FilterTreeBuilder

# TODO: Add subwidgets, depending on filterSel parameters
# TODO:  index = myComboBox.findText('item02') 
        # reverse dictionary lookup
        #key = [key for key,value in dict.items() if value=='value' ][0]
# TODO: setResponseType is called  4 times every time filter is changed - why?


class InputFilter(QtGui.QWidget):
    """
    Construct combo boxes for selecting the filter, consisting of:
      - Response Type (LP, HP, Hilbert, ...)
      - Filter Type (IIR, FIR, CIC ...)
      - DesignMethod (Butterworth, ...)
    """
    
    sigSpecsChanged = pyqtSignal()

    def __init__(self, DEBUG = False):
        super(InputFilter, self).__init__()
        self.DEBUG = DEBUG
        # initialize the FilterTreeBuilder class with the filter directory and
        # the filter file
        self.ftb = FilterTreeBuilder('filter_design', 'filter_list.txt',
                                    commentChar = '#', DEBUG = DEBUG) #

        self.filter_initialized = False
        self.dmLast = '' # design method from last call

        self.initUI()
        
        self.setResponseType() # first time initialization


    def initUI(self):
        """
        Initialize UI with comboboxes for selecting filter
        """
#-----------------------------------------------------------------------------
#        see filterbroker.py for structure and content of "filterTree" dict
#-----------------------------------------------------------------------------

        #----------------------------------------------------------------------
        # Create combo boxes
        # - cmbResponseType for selecting response type rt (LP, HP, ...)
		# - cmbFilterType for selection of filter type (IIR, FIR, ...)
		# - cmbDesignMethod for selection of design method (Chebychev, ...)
		# and populate them from the "filterTree" dict either directly or by
		# calling setResponseType() :

        self.cmbResponseType=QtGui.QComboBox(self)
        self.cmbResponseType.setToolTip("Select filter response type.")
        self.cmbFilterType=QtGui.QComboBox(self)
        self.cmbFilterType.setToolTip("Select the kind of filter (recursive, transversal, ...).")
        self.cmbDesignMethod=QtGui.QComboBox(self)
        self.cmbDesignMethod.setToolTip("Select the actual filter design method.")

        # Adapt combobox size dynamically to largest element
        self.cmbResponseType.setSizeAdjustPolicy(QtGui.QComboBox.AdjustToContents)
        self.cmbFilterType.setSizeAdjustPolicy(QtGui.QComboBox.AdjustToContents)
        self.cmbDesignMethod.setSizeAdjustPolicy(QtGui.QComboBox.AdjustToContents)

        # Translate short response type ("LP") to displayed names ("Lowpass")
        # (correspondence is defined in filterbroker.py) and populate combo box:
        for rt in fb.filTree:
            self.cmbResponseType.addItem(fb.gD['rtNames'][rt], rt)
        idx = self.cmbResponseType.findData('LP') # find index for 'LP'
        
        if idx == -1: # Key 'LP' does not exist, use first entry instead
            idx = 0

        self.cmbResponseType.setCurrentIndex(idx) # set initial index

        """
        LAYOUT
        """
        # see Summerfield p. 278
        self.layHDynWdg = QtGui.QHBoxLayout() # for additional dynamic subwidgets
        self.frmDynWdg = QtGui.QFrame() # collect subwidgets in frame (no border)
        self.frmDynWdg.setObjectName("wdg_frmDynWdg")
        self.frmDynWdg.setSizePolicy(QtGui.QSizePolicy.MinimumExpanding, QtGui.QSizePolicy.Minimum)
        
        #Debugging: enable next line to show border of frmDnyWdg
        #self.frmDynWdg.setFrameStyle(QtGui.QFrame.StyledPanel|QtGui.QFrame.Raised)
        
        self.frmDynWdg.setLayout(self.layHDynWdg)

        layHStdWdg = QtGui.QHBoxLayout() # container for standard subwidgets
        
        spacer = QtGui.QSpacerItem(1, 0, QtGui.QSizePolicy.Expanding, 
                                         QtGui.QSizePolicy.Fixed)
        
        layHStdWdg.addWidget(self.cmbResponseType)# QtCore.Qt.AlignLeft)
        
        layHStdWdg.addItem(spacer)
        
        layHStdWdg.addWidget(self.cmbFilterType)
        
        layHStdWdg.addItem(spacer)        
        
        layHStdWdg.addWidget(self.cmbDesignMethod)

        # stack standard + dynamic subwidgets vertically:
        layVAllWdg = QtGui.QVBoxLayout()

        layVAllWdg.addLayout(layHStdWdg)
        layVAllWdg.addWidget(self.frmDynWdg)
    

        self.frmMain = QtGui.QFrame()
        self.frmMain.setFrameStyle(QtGui.QFrame.StyledPanel|QtGui.QFrame.Sunken)
        self.frmMain.setLayout(layVAllWdg)

        layHMain = QtGui.QHBoxLayout()
        layHMain.addWidget(self.frmMain)
        layHMain.setContentsMargins(0,0,0,0)

        self.setLayout(layHMain)
#        layHMain.setSizeConstraint(QtGui.QLayout.SetFixedSize)
        
        #------------------------------------------------------------
        # SIGNALS & SLOTS
        #------------------------------------------------------------
        # Connect comboBoxes and setters:
        self.cmbResponseType.activated.connect(self.setResponseType) # 'LP'
        self.cmbResponseType.activated.connect(self.sigSpecsChanged.emit)
        self.cmbFilterType.activated.connect(self.setFilterType) #'IIR'
        self.cmbFilterType.activated.connect(self.sigSpecsChanged.emit)
        self.cmbDesignMethod.activated.connect(self.setDesignMethod) #'cheby1'
        self.cmbDesignMethod.activated.connect(self.sigSpecsChanged.emit)
        #------------------------------------------------------------


#------------------------------------------------------------------------------
    def loadEntries(self):
        """
        Reload comboboxes from filter dictionary to update changed settings
        e.g. by loading filter design
        """
        idx_rt = self.cmbResponseType.findData(fb.fil[0]['rt']) # find index for 'LP'
        self.cmbResponseType.setCurrentIndex(idx_rt)
        self.setResponseType()


#------------------------------------------------------------------------------
    def setResponseType(self):
        """
        Triggered when cmbResponseType (LP, HP, ...) is changed:
        Copy selection to self.rt and fb.fil[0] and reconstruct filter type combo

        If previous filter type (FIR, IIR, ...) exists for new rt, set the 
        filter type combo box to the old setting 
        """
        # cmbBox.currentText() shows full text ('Lowpass'), 
        # itemData contains abbreviation ('LP')
        self.rtIdx = self.cmbResponseType.currentIndex()
        self.rt = self.cmbResponseType.itemData(self.rtIdx) 

        # In Python 3, python objects are automatically converted to QVariant 
        # when stored as "data" e.g. in a QComboBox and converted back when
        # retrieving. In Python 2, QVariant is returned when data is retrieved.
        # This is first converted from the QVariant container format to a 
        # QString, next to a "normal" non-unicode string  
        if not isinstance(self.rt, str):
            self.rt = str(self.rt.toString()) # Why is QString -> str necessary?
        fb.fil[0]['rt'] = self.rt # copy selected rt setting to filter dict
<<<<<<< HEAD
        print("self.rt", self.rt)
     
=======
>>>>>>> f20c5012
        # Get list of available filter types for new rt
        ftList = list(fb.filTree[self.rt].keys()) # explicit list() needed for Py3
        
        # Rebuild filter type combobox entries for new rt setting   
        self.cmbFilterType.clear()
        self.cmbFilterType.addItems(ftList)

        # Is last filter type (e.g. IIR) in list for new rt? 
        # And has the widget been initialized?
        if fb.fil[0]['ft'] in ftList and self.filter_initialized:
            ft_idx = self.cmbFilterType.findText(fb.fil[0]['ft'])
            self.cmbFilterType.setCurrentIndex(ft_idx) # yes, set same ft as before
        else:
            self.cmbFilterType.setCurrentIndex(0)     # no, set index 0        
        
        self.setFilterType()

#------------------------------------------------------------------------------
    def setFilterType(self):
        """"
        Triggered when cmbFilterType (IIR, FIR, ...) is changed:
        Copy selected setting to self.ft and (re)construct design method combo,
        adding displayed text (e.g. "Chebychev 1") and hidden data (e.g. "cheby1")
        """
        # cmbBox.currentText() has full text ('IIR'), 
        # itemData only abbreviation ('IIR') which is the same in this case

        self.ft = str(self.cmbFilterType.currentText())
        fb.fil[0]['ft'] = self.ft

        # Rebuild design method combobox entries for new ft setting:
        # The combobox is populated with the "long name", the internal name
        # is stored in comboBox.itemData        
        self.cmbDesignMethod.clear()
        
        for dm in fb.filTree[self.rt][self.ft]:
            self.cmbDesignMethod.addItem(fb.gD['dmNames'][dm], dm)
                       
        # get list of available design methods for new ft
        dmList = fb.filTree[self.rt][self.ft].keys() 
        if self.DEBUG: 
            print("dmlist", dmList)
            print(fb.fil[0]['dm'])
            
        # Is previous design method (e.g. ellip) in list for new ft? 
        # And has the widget been initialized?
        if fb.fil[0]['dm'] in dmList and self.filter_initialized:
            # yes, set same dm as before, don't call setDesignMethod
            dm_idx = self.cmbDesignMethod.findText(fb.gD['dmNames'][fb.fil[0]['dm']])
            if self.DEBUG: print("dm_idx", dm_idx)
            self.cmbDesignMethod.setCurrentIndex(dm_idx) 
        else:
            self.cmbDesignMethod.setCurrentIndex(0)     # no, set index 0  

        self.setDesignMethod()


#------------------------------------------------------------------------------
    def setDesignMethod(self):
        """
        Triggered when cmbDesignMethod (cheby1, ...) is changed:
        Instantiate (new) filter object
        """
        dmIdx = self.cmbDesignMethod.currentIndex()
        dm = self.cmbDesignMethod.itemData(dmIdx)
        if not isinstance(dm, str):
            dm = str(dm.toString()) # see explanation in setResponseType()
        fb.fil[0]['dm'] = dm

        # Check whether setDesignMethod has been called for the first time 
        # (= no filter object exists, AttributeError is raised). If not, check
        # whether the design method has been changed. In both cases, 
        # a (new) filter object is instantiated
        try: # has a filter object been instantiated yet?
            if dm not in fb.filObj.name: # Yes (if no error occurs), check name
                fb.filObj = self.ftb.objectWizzard(dm)
        except AttributeError as e: # No, create a filter instance
            fb.filObj = self.ftb.objectWizzard(dm)

        # Check whether new design method also provides the old filter order
        # method. If yes, don't change it, else set first available
        # filter order method
        if fb.fil[0]['fo'] not in fb.filTree[self.rt][self.ft][dm].keys():
            fb.fil[0].update({'fo':{}})
            fb.fil[0]['fo'] \
                = fb.filTree[self.rt][self.ft][dm].keys()[0]

        if self.DEBUG:
            print("=== InputFilter.setDesignMethod ===")
            print("selFilter:", fb.fil[0])
            print("filterTree[dm] = ", fb.filTree[self.rt][self.ft][dm])
            print("filterTree[dm].keys() = ", fb.filTree[self.rt][self.ft]\
                                                            [dm].keys())

        self.filter_initialized = True
        
        self._updateDynWidgets() # check for new subwidgets and update if needed

#        self.sigSpecsChanged.emit() # -> input_widgets


#------------------------------------------------------------------------------
    def _updateDynWidgets(self):
        """
        Delete dynamically (i.e. within filter design routine) created subwidgets 
        and create new ones, depending on requirements of filter design algorithm
 
        
        This does NOT work when the subwidgets to be deleted and created are
        identical, as the deletion is only performed when the current scope has
        been left (?)! Hence, it is necessary to skip this method when the new
        design method is the same as the old one.
        """
# TODO: see https://www.commandprompt.com/community/pyqt/x3410.htm

        if fb.fil[0]['dm'] != self.dmLast:
            
            # Find "old" dyn. subwidgets and delete them:
            widgetList = self.frmDynWdg.findChildren(
                                                (QtGui.QComboBox,QtGui.QLineEdit, 
                                                 QtGui.QLabel, QtGui.QWidget))
    #       widgetListNames = [w.objectName() for w in widgetList]
    
            for w in widgetList:
                self.layHDynWdg.removeWidget(w)   # remove widget from layout
                w.deleteLater()             # tell Qt to delete object when the
                                            # method has completed
#                del w                       # not really needed?        
    
            # Try to create "new" dyn. subwidgets:
            if hasattr(fb.filObj, 'wdg'):
                try:
                    if 'sf' in fb.filObj.wdg:
                        a = getattr(fb.filObj, fb.filObj.wdg['sf'])
                        self.layHDynWdg.addWidget(a, stretch = 1)
                        self.layHDynWdg.setContentsMargins(0,0,0,0)
                        self.frmDynWdg.setVisible(a != None)
                    
                except AttributeError as e:
                    print("sf.updateWidgets:",e)
                    self.frmDynWdg.setVisible(False)
            else:
                self.frmDynWdg.setVisible(False)
                
        self.dmLast = fb.fil[0]['dm']

#------------------------------------------------------------------------------

if __name__ == '__main__':
    app = QtGui.QApplication(sys.argv)
    form = InputFilter()
    form.show()

    app.exec_()
<|MERGE_RESOLUTION|>--- conflicted
+++ resolved
@@ -189,11 +189,7 @@
         if not isinstance(self.rt, str):
             self.rt = str(self.rt.toString()) # Why is QString -> str necessary?
         fb.fil[0]['rt'] = self.rt # copy selected rt setting to filter dict
-<<<<<<< HEAD
         print("self.rt", self.rt)
-     
-=======
->>>>>>> f20c5012
         # Get list of available filter types for new rt
         ftList = list(fb.filTree[self.rt].keys()) # explicit list() needed for Py3
         
