--- conflicted
+++ resolved
@@ -148,13 +148,6 @@
         # Instantiate subwidget groups
         self.inputTabWidgets = input_tab_widgets.InputTabWidgets(self) # input widgets
         self.pltTabWidgets = plot_tab_widgets.PlotTabWidgets(self) # plot widgets
-<<<<<<< HEAD
-        self.statusWin     = QPlainTextEdit(self)  # status window
-        self.statusWin.setReadOnly(True)
-
-        self._title = QLabel('Status Log')
-        self._title.setAlignment(QtCore.Qt.AlignCenter)
-=======
         self.statusWin     = QtGui.QPlainTextEdit(self)  # status window
         mSize = QtGui.QFontMetrics(self.statusWin.font())
         rowHt = mSize.lineSpacing()
@@ -163,7 +156,6 @@
 
         #self._title = QtGui.QLabel('Status Log')
         #self._title.setAlignment(QtCore.Qt.AlignCenter)
->>>>>>> 3c1933ae
 
         # Add status window underneath plot Tab Widgets
         laySubRight.addWidget(self.pltTabWidgets)
